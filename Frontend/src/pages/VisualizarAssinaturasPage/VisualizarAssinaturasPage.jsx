--- conflicted
+++ resolved
@@ -1,8 +1,6 @@
 import React, { useState, useEffect } from 'react';
-<<<<<<< HEAD
+import Navbar from '../../components/Navbar/NavBar';
 import { useParams } from 'react-router-dom';
-=======
->>>>>>> d761a6ec
 import Navbar from '../../components/Navbar/NavBar';
 import './VisualizarAssinaturasPage.css';
 
