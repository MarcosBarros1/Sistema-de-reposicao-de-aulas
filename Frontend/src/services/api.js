// src/services/api.js
import axios from 'axios';

// Cria uma instância do axios pré-configurada
const api = axios.create({
  // URL base da nossa API que está no Render
  baseURL: 'http://localhost:3000'
});

// "Interceptor" de Requisições: uma função que é executada ANTES de cada requisição sair
api.interceptors.request.use(
  (config) => {
    // Pega o token de autenticação que salvamos no navegador (vamos implementar isso a seguir)
    const token = localStorage.getItem('authToken');

    // Se o token existir, adiciona ele ao cabeçalho de todas as requisições
    if (token) {
      config.headers.Authorization = `Bearer ${token}`;
    }
    return config;
  },
  (error) => {
    // Em caso de erro na configuração da requisição
    return Promise.reject(error);
  }
);


// Função para fazer login
export const login = async (email, senha) => {
  try {
    const response = await api.post('/auth/login', { email, senha });
    return response.data; // Retorna os dados { token, usuario }
  } catch (error) {
    // Lança o erro para que o componente que chamou possa tratá-lo
    throw error.response.data;
  }
};

// Função para cadastrar um professor
export const cadastrarProfessor = async (dadosProfessor) => {
  try {
    const response = await api.post('/professor/cadastrar', dadosProfessor);
    return response.data;
  } catch (error) {
    throw error.response.data;
  }
};

export const cadastrarCoordenador = async (dadosCoordenador) => {
  try {
    // O endpoint provavelmente será diferente, ex: '/coordenador/cadastrar'
    const response = await api.post('/coordenador/cadastrar', dadosCoordenador);
    return response.data;
  } catch (error) {
    throw error.response.data;
  }
};

export const cadastrar_aluno = async (dadosAluno) => {
  try {
    // Chama o endpoint POST /aluno que descobrimos
    const response = await api.post('/aluno', dadosAluno);
    return response.data;
  } catch (error) {
    // Lança o erro para que o componente possa capturá-lo
    throw error.response.data;
  }
};

// Função para buscar todas as turmas
export const buscar_turmas = async () => {
  try {
    const response = await api.get('/turmas'); // Chama o endpoint GET /turmas
    return response.data;
  } catch (error) {
    throw error.response.data;
  }
};

export const remover_turma = async (id_turma) => {
  try {
    await api.delete(`/turmas/${id_turma}`);
  } catch (error) {
    throw error.response.data;
  }
};

export const criar_turma = async (dados_turma) => {
  try {
    const response = await api.post('/turmas', dados_turma);
    return response.data;
  } catch (error) {
    throw error.response.data;
  }
};

export const atualizar_turma = async (id_turma, dados_turma) => {
  try {
    const response = await api.put(`/turmas/${id_turma}`, dados_turma);
    return response.data;
  } catch (error) {
    throw error.response.data;
  }
};

export const buscar_professores = async () => {
  try {
    const response = await api.get('/professor');
    return response.data;
  } catch (error) {
    throw error.response.data;
  }
};

export const notificar_falta_professor = async (matricula) => {
  try {
    const response = await api.post(`/coordenador/professores/${matricula}/notificar-falta`);
    return response.data;
  } catch (error) {
    throw error.response.data;
  }
};


export const buscarAssinaturasPorReposicao = async (id_reposicao) => {
  try {
    const response = await api.get(`/reposicao/${id_reposicao}/assinaturas`);
    return response.data;
  } catch (error) {
    throw error.response.data;
  }
};

export const solicitar_reposicao = async (dados_reposicao) => {
  try {
    // A rota que criamos no backend para esta ação
    const response = await api.post('/professor/solicitar-reposicao', dados_reposicao);
    return response.data;
  } catch (error) {
    throw error.response.data;
  }
};

<<<<<<< HEAD
export const buscarMinhasReposicoes = async () => {
  try {
    // Usando a rota GET /reposicao (singular) que está no seu app.js
    const response = await api.get('/reposicao');
    return response.data;
  } catch (error) {
    console.error("Erro ao buscar reposições: ", error.response);
=======
export const buscarDisciplinas = async () => {
  try {
    // Confirme se o endpoint GET /disciplinas existe no seu backend
    const response = await api.get('/disciplinas');
    return response.data;
  } catch (error) {
>>>>>>> 71825e13
    throw error.response.data;
  }
};

export default api;<|MERGE_RESOLUTION|>--- conflicted
+++ resolved
@@ -142,22 +142,12 @@
   }
 };
 
-<<<<<<< HEAD
-export const buscarMinhasReposicoes = async () => {
-  try {
-    // Usando a rota GET /reposicao (singular) que está no seu app.js
-    const response = await api.get('/reposicao');
-    return response.data;
-  } catch (error) {
-    console.error("Erro ao buscar reposições: ", error.response);
-=======
 export const buscarDisciplinas = async () => {
   try {
     // Confirme se o endpoint GET /disciplinas existe no seu backend
     const response = await api.get('/disciplinas');
     return response.data;
   } catch (error) {
->>>>>>> 71825e13
     throw error.response.data;
   }
 };
