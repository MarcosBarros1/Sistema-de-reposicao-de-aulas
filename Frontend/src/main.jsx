// src/main.jsx

import React from 'react';
import ReactDOM from 'react-dom/client';
<<<<<<< HEAD
import { createBrowserRouter, RouterProvider } from 'react-router-dom';

// Importando os componentes e páginas
import App from './App.jsx';
import LoginPage from './pages/LoginPage.jsx';
import InicioPage from './pages/InicioPage.jsx';
import CoordenadorDashboard from './pages/CoordenadorDashboard/CoordenadorDashboard.jsx'; 
import GerenciarProfessores from './pages/GerenciarProfessores/GerenciarProfessores.jsx';
import ProfessorDashboard from './pages/ProfessorDashboard/ProfessorDashboard.jsx';
import MinhasReposicoesPage from './pages/MinhasReposicoesPage/MinhasReposicoesPage.jsx';
import GerenciarTurmas from './pages/GerenciarTurmas/GerenciarTurmas.jsx';
import AprovarReposicoes from './pages/AprovarReposicoes/AprovarReposicoes.jsx'; // 1. IMPORTANDO A NOVA PÁGINA

=======
import { RouterProvider } from 'react-router-dom';
import { AuthProvider } from './context/AuthContext.jsx';
import { router } from './routes.jsx';
>>>>>>> 52a4cdcc
import './index.css';
import './styles/global.css';

<<<<<<< HEAD
// Aqui criamos nossas rotas
const router = createBrowserRouter([
  {
    path: '/', // Rota raiz
    element: <App />, // O elemento principal (nosso layout)
    children: [ // Rotas "filhas" que serão renderizadas dentro do <Outlet>
      {
        path: '/', // Quando a URL for exatamente "/",
        element: <LoginPage />, // renderize a LoginPage.
      },
      {
        path: '/inicio', // Quando a URL for "/inicio",
        element: <InicioPage />, // renderize a InicioPage.
      },
      {
        path: '/coordenador/dashboard',
        element: <CoordenadorDashboard />,
      },
      {
        path: '/professor/dashboard',
        element: <ProfessorDashboard />,
      },
      { 
        path: '/professor/minhas-reposicoes',
        element: <MinhasReposicoesPage />,
      },
      {
        path: '/coordenador/professores',
        element: <GerenciarProfessores />,
      },
      {
        path: '/coordenador/turmas',
        element: <GerenciarTurmas />,
      },
      // 2. ADICIONANDO A NOVA ROTA
      {
        path: '/coordenador/reposicoes',
        element: <AprovarReposicoes />,
      },
    ],
  },
]);

=======
// Inicia a aplicação
>>>>>>> 52a4cdcc
ReactDOM.createRoot(document.getElementById('root')).render(
  <React.StrictMode>
    <AuthProvider>
      <RouterProvider router={router} />
    </AuthProvider>
  </React.StrictMode>
);<|MERGE_RESOLUTION|>--- conflicted
+++ resolved
@@ -2,7 +2,6 @@
 
 import React from 'react';
 import ReactDOM from 'react-dom/client';
-<<<<<<< HEAD
 import { createBrowserRouter, RouterProvider } from 'react-router-dom';
 
 // Importando os componentes e páginas
@@ -16,15 +15,12 @@
 import GerenciarTurmas from './pages/GerenciarTurmas/GerenciarTurmas.jsx';
 import AprovarReposicoes from './pages/AprovarReposicoes/AprovarReposicoes.jsx'; // 1. IMPORTANDO A NOVA PÁGINA
 
-=======
 import { RouterProvider } from 'react-router-dom';
 import { AuthProvider } from './context/AuthContext.jsx';
 import { router } from './routes.jsx';
->>>>>>> 52a4cdcc
 import './index.css';
 import './styles/global.css';
 
-<<<<<<< HEAD
 // Aqui criamos nossas rotas
 const router = createBrowserRouter([
   {
@@ -68,9 +64,7 @@
   },
 ]);
 
-=======
 // Inicia a aplicação
->>>>>>> 52a4cdcc
 ReactDOM.createRoot(document.getElementById('root')).render(
   <React.StrictMode>
     <AuthProvider>
