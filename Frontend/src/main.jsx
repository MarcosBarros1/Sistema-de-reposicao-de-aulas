--- conflicted
+++ resolved
@@ -6,13 +6,8 @@
 import App from './App.jsx';
 import LoginPage from './pages/LoginPage.jsx';
 import InicioPage from './pages/InicioPage.jsx';
-<<<<<<< HEAD
-import CoordenadorDashboard from './pages/CoordenadorDashboard/CoordenadorDashboard.jsx';
-import ProfessorDashboard from './pages/ProfessorDashboard/ProfessorDashboard.jsx'; // <-- NOVO
-=======
 import CoordenadorDashboard from './pages/CoordenadorDashboard/CoordenadorDashboard.jsx'; 
 import GerenciarProfessores from './pages/GerenciarProfessores/GerenciarProfessores.jsx'; // A importação já estava aqui, tudo certo.
->>>>>>> 09ce7e70
 import './index.css';
 
 // Aqui criamos nossas rotas
@@ -33,16 +28,10 @@
         path: '/coordenador/dashboard',
         element: <CoordenadorDashboard />,
       },
-<<<<<<< HEAD
-      { // Adicione a nova rota do professor aqui
-        path: '/professor/dashboard',
-        element: <ProfessorDashboard />, // <-- NOVO
-=======
       // 👇 ADICIONE ESTE NOVO OBJETO DE ROTA AQUI
       {
         path: '/coordenador/professores', // Novo caminho para a página
         element: <GerenciarProfessores />, // Componente a ser renderizado
->>>>>>> 09ce7e70
       },
     ],
   },
