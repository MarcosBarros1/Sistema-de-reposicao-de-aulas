const express = require('express');
<<<<<<< HEAD
const cors = require('cors');

// Importa os arquivos de rota
const professorRoutes = require('./routes/ProfessorRoutes');
const coordenadorRoutes = require('./routes/CoordenadorRoutes');

const app = express();

app.use(cors());
app.use(express.json()); // Middleware para o Express entender JSON


// Usa as rotas (prefixando-as com /api)
app.use('/professor', professorRoutes);
app.use('/coordenador', coordenadorRoutes);

// Rota principal da API
app.get('/', (req, res) => {
  res.send('API do Sistema de Reposição de Aulas - IFCE Boa Viagem');
});

module.exports = app; // Exportamos o app para ser usado pelo server.js
=======
const reposicaoRoutes = require('./routes/ReposicaoRoutes');

const app = express();
app.use(express.json());

// Rotas de Solicitações
app.use('/reposicoes', reposicaoRoutes);

const PORT = 3000;
app.listen(PORT, () => console.log(`Servidor rodando na porta ${PORT}`));
>>>>>>> 88280d96
<|MERGE_RESOLUTION|>--- conflicted
+++ resolved
@@ -1,5 +1,4 @@
 const express = require('express');
-<<<<<<< HEAD
 const cors = require('cors');
 
 // Importa os arquivos de rota
@@ -15,22 +14,11 @@
 // Usa as rotas (prefixando-as com /api)
 app.use('/professor', professorRoutes);
 app.use('/coordenador', coordenadorRoutes);
+app.use('/reposicoes', reposicaoRoutes);
 
 // Rota principal da API
 app.get('/', (req, res) => {
   res.send('API do Sistema de Reposição de Aulas - IFCE Boa Viagem');
 });
 
-module.exports = app; // Exportamos o app para ser usado pelo server.js
-=======
-const reposicaoRoutes = require('./routes/ReposicaoRoutes');
-
-const app = express();
-app.use(express.json());
-
-// Rotas de Solicitações
-app.use('/reposicoes', reposicaoRoutes);
-
-const PORT = 3000;
-app.listen(PORT, () => console.log(`Servidor rodando na porta ${PORT}`));
->>>>>>> 88280d96
+module.exports = app; // Exportamos o app para ser usado pelo server.js