--- conflicted
+++ resolved
@@ -1,6 +1,3 @@
-<<<<<<< HEAD
-//unir todas as rotas
-=======
 //app.js
 const express = require('express');
 const cors = require('cors');
@@ -28,5 +25,4 @@
   res.send('API do Sistema de Reposição de Aulas - IFCE Boa Viagem');
 });
 
-module.exports = app; // Exportamos o app para ser usado pelo server.js
->>>>>>> 7257e7f8
+module.exports = app; // Exportamos o app para ser usado pelo server.js